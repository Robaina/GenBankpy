{
 "cells": [
  {
   "cell_type": "markdown",
   "metadata": {},
   "source": [
    "# Downloading and parsing GenBank files from Python\n",
    "\n",
    "## Installation\n",
    "1. Fork git repo into local machine (click on fork) and clone, or simply clone main branch with\n",
    "```\n",
    "git clone https://github.com/Robaina/GenBankpy.git\n",
    "```\n",
    "2. CD to project directory and set conda environment if not already set:\n",
    "```\n",
    "conda env create -n ncbi -f environment.yml\n",
    "```\n",
    "\n",
    "3. Activate environment:\n",
    "```\n",
    "conda activate ncbi\n",
    "```"
   ]
  },
  {
   "cell_type": "code",
   "execution_count": 1,
   "metadata": {},
   "outputs": [
    {
     "name": "stdout",
     "output_type": "stream",
     "text": [
      "Downloading GenBank files\n",
      "Skipping donwloaded entry: NC_007288.1 (6 / 6)\r"
     ]
    }
   ],
   "source": [
    "# conda activate ncbi\n",
    "from genbankpy.parser import GenBankFastaWriter, GBK\n",
    "\n",
    "\"\"\"\n",
    "This package requires:\n",
    "\n",
    "pip install ncbi-acc-download\n",
    "\"\"\"\n",
    "\n",
    "# First we need to define the NCBI entry ids to download the data\n",
    "entry_ids = [\n",
    "    'AE001863.1',\n",
    "    'AF000579.1',\n",
    "    'AF242489.1', \n",
    "    'AP003593.1', \n",
    "    'NC_000911.1',\n",
    "    'NC_007288.1'\n",
    "]\n",
    "gbkwriter = GenBankFastaWriter.fromAccessionIDs(entry_ids=entry_ids)\n",
    "# gbkwriter = GenBankFastaWriter.fromGBKdirectory('gbk_data')"
   ]
  },
  {
   "cell_type": "code",
   "execution_count": 2,
   "metadata": {},
   "outputs": [],
   "source": [
    "# Write fasta containing all peptide sequences of these two organisms\n",
    "gbkwriter.writeSequencesInFasta(\n",
    "    gene_keywords={'product': ['any']},\n",
    "    output_fasta='results/allPeptides.faa', \n",
    "    sequence='protein',\n",
    "    entry_ids=['AE001863.1', 'AP003593.1']\n",
    ")\n",
    "\n",
    "# Write fasta containing all nucleotide sequences of these two organisms\n",
    "gbkwriter.writeSequencesInFasta(\n",
    "    gene_keywords={'product': ['any']},\n",
    "    output_fasta='results/allNucleotides.fasta', \n",
    "    sequence='nucleotide',\n",
    "    entry_ids=['AE001863.1', 'AP003593.1']\n",
    ")\n",
    "\n",
    "# Write fasta containing nucleotide sequences of the two organisms corresponding to Urease alpha\n",
    "gbkwriter.writeSequencesInFasta(\n",
    "    gene_keywords={'product': ['urease', 'alpha']},\n",
    "    output_fasta='results/ureC.fasta', \n",
    "    sequence='nucleotide'\n",
    ")\n",
    "\n",
    "# Write fasta containing peptide sequences of the two organisms corresponding to Urease alpha\n",
    "gbkwriter.writeSequencesInFasta(\n",
    "    gene_keywords={'product': ['urease', 'alpha']},\n",
    "    output_fasta='results/ureC.faa', \n",
    "    sequence='protein',\n",
    "    entry_ids=['AE001863.1', 'AP003593.1']\n",
    ")\n",
    "\n",
    "# Write fasta containing nucleotide sequences of all five corresponding to 16S\n",
    "gbkwriter.writeSequencesInFasta(\n",
    "    gene_keywords={'product': ['16S']},\n",
    "    output_fasta='results/16s.fasta', \n",
    "    sequence='nucleotide',\n",
    "    entry_ids=None\n",
    ")"
   ]
  },
  {
   "cell_type": "markdown",
   "metadata": {},
   "source": [
    "# Initializing from list of species names"
   ]
  },
  {
   "cell_type": "markdown",
   "metadata": {},
   "source": [
    "Checking if there are available genomes to download before actually downloading them, thus avoiding consequent error messages:"
   ]
  },
  {
   "cell_type": "code",
   "execution_count": 1,
   "metadata": {},
   "outputs": [],
   "source": [
    "from genbankpy.parser import GenBankFastaWriter, GBK"
   ]
  },
  {
   "cell_type": "code",
   "execution_count": 2,
   "metadata": {},
   "outputs": [
    {
     "name": "stdout",
     "output_type": "stream",
     "text": [
      "['GCF_001895225.1', 'GCF_003315555.1', 'GCF_003337515.1', 'GCF_003337655.1', 'GCF_003634635.1', 'GCF_006516615.1', 'GCF_009650625.1', 'GCF_017303195.1', 'GCF_019335185.1', 'GCF_019800655.1', 'GCF_019800745.1', 'GCF_019800825.1', 'GCF_019800945.1', 'GCF_019801015.1', 'GCF_019801405.1', 'GCF_019801925.1', 'GCF_019801955.1', 'GCF_019801975.1', 'GCF_019802225.1', 'GCF_020171415.1', 'GCF_020524185.1', 'GCF_020524675.1', 'GCF_020524835.1', 'GCF_020781935.1', 'GCF_000015365.1', 'GCF_000284615.1']\n"
     ]
    }
   ],
   "source": [
    "available_genomes = GenBankFastaWriter.listNCBIfilesToDownload('Marinobacter nauticus')\n",
    "\n",
    "print(available_genomes)"
   ]
  },
  {
   "cell_type": "code",
   "execution_count": 2,
   "metadata": {},
   "outputs": [
    {
     "name": "stdout",
     "output_type": "stream",
     "text": [
      "Initializing parser...pecies: Marinobacter nauticus (1 / 1)\n",
      "Done!\n"
     ]
    }
   ],
   "source": [
    "sp_list = [\n",
    "    'Homo sapiens',\n",
    "    'Mus musculus',\n",
    "    'Arabidopsis thaliana',\n",
    "    'Escherichia coli',\n",
    "    'Halobacterium salinarum',\n",
    "    'Saccharomyces cerevisiae'\n",
    "    ]\n",
    "\n",
    "\n",
    "gbkwriter = GenBankFastaWriter.fromSpecies(species_list=sp_list,\n",
<<<<<<< HEAD
    "                                            only_representatives=True,\n",
    "                                            data_dir='tree_test')\n",
=======
    "                                           only_representatives=True,\n",
    "                                           data_dir='marino_data')\n",
>>>>>>> 6c4270d1
    "\n",
    "gbkwriter.writeSequencesInFasta(\n",
    "    gene_keywords={'product': ['any']},\n",
    "    output_fasta='results/allPeptidesMarino.faa', \n",
    "    sequence='protein'\n",
    ")"
   ]
  },
  {
   "cell_type": "code",
   "execution_count": 3,
   "metadata": {},
   "outputs": [
    {
     "name": "stdout",
     "output_type": "stream",
     "text": [
      "Initializing parser...pecies: Emiliania huxleyi (1 / 1)\n",
      "Done!\n"
     ]
    }
   ],
   "source": [
    "sp_list = ['Emiliania huxleyi']\n",
    "\n",
    "gbkwriter = GenBankFastaWriter.fromSpecies(species_list=sp_list,\n",
    "                                           only_representatives=True)\n",
    "\n",
    "gbkwriter.writeSequencesInFasta(\n",
    "    gene_keywords={'product': ['any']},\n",
    "    output_fasta='results/allPeptidesEmiliania.faa', \n",
    "    sequence='protein'\n",
    ")"
   ]
  },
  {
   "cell_type": "markdown",
   "metadata": {},
   "source": [
    "# Parsing GenBank files"
   ]
  },
  {
   "cell_type": "code",
   "execution_count": 3,
   "metadata": {},
   "outputs": [],
   "source": [
    "gbk = GBK('gbk_data/AE001863.1.gbk')"
   ]
  },
  {
   "cell_type": "code",
   "execution_count": 4,
   "metadata": {},
   "outputs": [
    {
     "data": {
      "text/plain": [
       "[SeqFeature(FeatureLocation(ExactPosition(113558), ExactPosition(113924), strand=-1), type='CDS')]"
      ]
     },
     "execution_count": 4,
     "metadata": {},
     "output_type": "execute_result"
    }
   ],
   "source": [
    "gbk.cds.get_by_gene_id('DRA0303')"
   ]
  }
 ],
 "metadata": {
  "interpreter": {
   "hash": "367a058ebb24ea2c2bb1633bf810ec6a1a05f59e065f27f721ea93103e797079"
  },
  "kernelspec": {
   "display_name": "Python 3.9.6 ('traits')",
   "language": "python",
   "name": "python3"
  },
  "language_info": {
   "codemirror_mode": {
    "name": "ipython",
    "version": 3
   },
   "file_extension": ".py",
   "mimetype": "text/x-python",
   "name": "python",
   "nbconvert_exporter": "python",
   "pygments_lexer": "ipython3",
   "version": "3.9.6"
  },
  "vscode": {
   "interpreter": {
    "hash": "d378aafa2a5b1ed66e959eb34aefd9367472f006e45627c26159a621d072e93d"
   }
  }
 },
 "nbformat": 4,
 "nbformat_minor": 4
}<|MERGE_RESOLUTION|>--- conflicted
+++ resolved
@@ -173,13 +173,8 @@
     "\n",
     "\n",
     "gbkwriter = GenBankFastaWriter.fromSpecies(species_list=sp_list,\n",
-<<<<<<< HEAD
-    "                                            only_representatives=True,\n",
-    "                                            data_dir='tree_test')\n",
-=======
     "                                           only_representatives=True,\n",
     "                                           data_dir='marino_data')\n",
->>>>>>> 6c4270d1
     "\n",
     "gbkwriter.writeSequencesInFasta(\n",
     "    gene_keywords={'product': ['any']},\n",
